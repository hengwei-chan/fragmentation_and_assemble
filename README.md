<<<<<<< HEAD
# IMPORTANT: this repo is deprecated in favor of https://github.com/datamol-org/datamol
---

<img src="docs/images/logo-title-200.png" height="80px">
=======
<div align="center">
    <img src="docs/images/logo-title.png" height="80px">
    <h3>The rdkit-based molecular Python library</h3>
</div>
>>>>>>> e307a57e

---

[![PyPI](https://img.shields.io/pypi/v/datamol)](https://pypi.org/project/datamol/)
[![Conda](https://img.shields.io/conda/v/conda-forge/datamol?label=conda&color=success)](https://anaconda.org/conda-forge/datamol)
[![PyPI - Downloads](https://img.shields.io/pypi/dm/datamol)](https://pypi.org/project/datamol/)
[![Conda](https://img.shields.io/conda/dn/conda-forge/datamol)](https://anaconda.org/conda-forge/datamol)
[![PyPI - Python Version](https://img.shields.io/pypi/pyversions/datamol)](https://pypi.org/project/datamol/)
[![license](https://img.shields.io/badge/License-Apache%202.0-blue.svg)](https://github.com/datamol-org/datamol/blob/master/LICENSE)
[![GitHub Repo stars](https://img.shields.io/github/stars/datamol-org/datamol)](https://github.com/datamol-org/datamol/stargazers)
[![GitHub Repo stars](https://img.shields.io/github/forks/datamol-org/datamol)](https://github.com/datamol-org/datamol/network/members)

`datamol` is a python library to work with molecules. It's a layer built on top of [RDKit](https://www.rdkit.org/) and aims to be as light as possible.

- 🐍 Simple pythonic API
- ⚗️ Rdkit first: all you manipulate are `rdkit.Chem.Mol` objects.
- ✅ Manipulating molecules often rely on many options; datamol provides good defaults by design.
- 🧠 Performance matters: built-in efficient parallelization when possible with optional progress bar.
- 🕹️ Modern IO: out-of-the-box support for remote paths using `fsspec` to read and write multiple formats (sdf, xlsx, csv, etc).

## Documentation

Visit https://datamol-org--datamol.github.privpage.net/.

## Quick API Tour

```python
import datamol as dm

# Common functions
mol = dm.to_mol("O=C(C)Oc1ccccc1C(=O)O", sanitize=True)
fp = dm.to_fp(mol)
selfies = dm.to_selfies(mol)
inchi = dm.to_inchi(mol)

# Standardize and sanitize
mol = dm.to_mol("O=C(C)Oc1ccccc1C(=O)O")
mol = dm.fix_mol(mol)
mol = dm.sanitize_mol(mol)
mol = dm.standardized_mol(mol)

# Dataframe manipulation
df = dm.data.freesolv()
mols = dm.from_df(df)

# 2D viz
legends = [dm.to_smiles(mol) for mol in mols[:10]]
dm.viz.to_image(mols[:10], legends=legends)

# Generate conformers
smiles = "O=C(C)Oc1ccccc1C(=O)O"
mol = dm.to_mol(smiles)
mol_with_conformers = dm.conformers.generate(mol)

# 3D viz (using nglview)
dm.viz.conformers(mol, n_confs=10)

# Compute SASA from conformers
sasa = dm.conformers.sasa(mol_with_conformers)

# Easy IO
mols = dm.read_sdf("s3://my-awesome-data-lake/smiles.sdf", as_df=False)
dm.to_sdf(mols, "gs://data-bucket/smiles.sdf")
```

## Installation

Use conda:

```bash
mamba install -c conda-forge datamol
```

## CI Status

[![GitHub Workflow Status](https://img.shields.io/github/workflow/status/datamol-org/datamol/test)](https://github.com/datamol-org/datamol/actions/workflows/code-check.yml)
[![GitHub Workflow Status](https://img.shields.io/github/workflow/status/datamol-org/datamol/code-check)](https://github.com/datamol-org/datamol/actions/workflows/code-check.yml)
[![GitHub Workflow Status](https://img.shields.io/github/workflow/status/datamol-org/datamol/doc)](https://github.com/datamol-org/datamol/actions/workflows/code-check.yml)

## Changelogs

See the latest changelogs at [CHANGELOG.rst](./CHANGELOG.rst).

## License

Under the Apache-2.0 license. See [LICENSE](LICENSE).

## Authors

See [AUTHORS.rst](./AUTHORS.rst).<|MERGE_RESOLUTION|>--- conflicted
+++ resolved
@@ -1,14 +1,7 @@
-<<<<<<< HEAD
-# IMPORTANT: this repo is deprecated in favor of https://github.com/datamol-org/datamol
----
-
-<img src="docs/images/logo-title-200.png" height="80px">
-=======
 <div align="center">
     <img src="docs/images/logo-title.png" height="80px">
     <h3>The rdkit-based molecular Python library</h3>
 </div>
->>>>>>> e307a57e
 
 ---
 
